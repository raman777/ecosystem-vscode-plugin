'use strict';

/*
 * Copyright (c) 2020 Payara Foundation and/or its affiliates and others.
 * All rights reserved.
 *
 * This program and the accompanying materials are made available under the
 * terms of the Eclipse Public License v. 2.0, which is available at
 * http://www.eclipse.org/legal/epl-2.0.
 *
 * This Source Code may also be made available under the following Secondary
 * Licenses when the conditions for such availability set forth in the
 * Eclipse Public License v. 2.0 are satisfied: GNU General Public License,
 * version 2 with the GNU Classpath Exception, which is available at
 * https://www.gnu.org/software/classpath/license.html.
 *
 * SPDX-License-Identifier: EPL-2.0 OR GPL-2.0 WITH Classpath-exception-2.0
 */

import * as vscode from 'vscode';
import * as _ from "lodash";
import * as path from "path";
import * as open from "open";
import * as xml2js from "xml2js";
import * as fs from "fs";
import * as tmp from "tmp";
import * as fse from "fs-extra";
import * as cp from 'child_process';
import * as isPort from 'validator/lib/isPort';
import * as ui from "./../../../UI";
import { PayaraInstanceProvider } from "./PayaraInstanceProvider";
import { PayaraServerInstance, InstanceState } from './PayaraServerInstance';
import { JvmConfigReader } from './start/JvmConfigReader';
import { JDKVersion } from './start/JDKVersion';
<<<<<<< HEAD
import { QuickPickItem, CancellationToken, Uri, workspace, InputBox } from 'vscode';
=======
import { QuickPickItem, CancellationToken, Uri, OutputChannel } from 'vscode';
>>>>>>> 2a78f063
import { JvmOption } from './start/JvmOption';
import { StringUtils } from './tooling/utils/StringUtils';
import { ServerUtils } from './tooling/utils/ServerUtils';
import { JavaUtils } from './tooling/utils/JavaUtils';
import { StartTask } from './start/StartTask';
import { ChildProcess } from 'child_process';
import { RestEndpoints } from './endpoints/RestEndpoints';
import { URL } from 'url';
<<<<<<< HEAD
import { ApplicationInstance } from '../project/ApplicationInstance';
import { IncomingMessage } from 'http';
import { Build } from '../project/Build';
import { BuildSupport } from '../project/BuildSupport';
import { DeploymentSupport } from '../project/DeploymentSupport';
=======
import { MyButton } from './../../../UI';
import { FileResult } from 'tmp';
>>>>>>> 2a78f063

export class PayaraInstanceController {

    private outputChannel: OutputChannel;

    constructor(
        private context: vscode.ExtensionContext,
        private instanceProvider: PayaraInstanceProvider,
        private extensionPath: string) {
        this.init();
        this.outputChannel = vscode.window.createOutputChannel("payara");
    }

    private async init(): Promise<void> {
        let instances: any = this.instanceProvider.readServerConfig();
        instances.forEach((instance: any) => {
            let payaraServer: PayaraServerInstance = new PayaraServerInstance(
                instance.name, instance.path, instance.domainName
            );
            this.instanceProvider.addServer(payaraServer);
            payaraServer.checkAliveStatusUsingJPS(() => {
                payaraServer.getOutputChannel().show(false);
                payaraServer.connectOutput();
                payaraServer.setStarted(true);
                this.refreshServerList();
            });
        });
        this.refreshServerList();
    }

    public async addServer(): Promise<void> {
        let controller = this;
        ui.MultiStepInput.run(
            input => this.selectServer(input,
                {},
                state => {
                    if (!state.name) {
                        vscode.window.showErrorMessage('server name is invalid');
                    } else if (!state.path) {
                        vscode.window.showErrorMessage('selected server path is invalid');
                    } else if (!state.domainName) {
                        vscode.window.showErrorMessage('domain name is invalid');
                    } else {
                        let serverName = state.name;
                        let serverPath = state.path;
                        let domainName = state.domainName;

                        let registerServer = () => {
                            let payaraServer = new PayaraServerInstance(serverName, serverPath, domainName);
                            this.instanceProvider.addServer(payaraServer);
                            this.refreshServerList();
                            payaraServer.checkAliveStatusUsingJPS(() => {
                                payaraServer.setStarted(true);
                                this.refreshServerList();
                                payaraServer.connectOutput();
                            });
                        };
                        if (state.newDomain) {
                            controller.createDomain(
                                registerServer,
                                serverName,
                                serverPath,
                                domainName,
                                state.adminPort,
                                state.httpPort,
                                state.username,
                                state.password
                            );
                        } else {
                            registerServer();
                        }
                    }
                })
        );
    }

<<<<<<< HEAD
    public async startServer(payaraServer: PayaraServerInstance, debug: boolean, callback?: (status: boolean) => any): Promise<void> {
=======
    private DEFAULT_USERNAME: string = 'admin';
    private DEFAULT_PASSWORD: string = '';
    private MASTER_PASSWORD: string = 'changeit';
    private DEFAULT_ADMIN_PORT: string = '4848';
    private DEFAULT_HTTP_PORT: string = '8080';

    private async createDomain(
        callback: () => any,
        serverName: string,
        serverPath: string,
        domainName: string,
        adminPort?: string,
        instancePort?: string,
        username?: string,
        password?: string) {

        let passwordFile: FileResult;
        if (!adminPort) {
            adminPort = this.DEFAULT_ADMIN_PORT;
        }
        if (!instancePort) {
            instancePort = this.DEFAULT_HTTP_PORT;
        }
        if (!username) {
            username = this.DEFAULT_USERNAME;
        }
        if (!password) {
            password = this.DEFAULT_PASSWORD;
        }
        let javaHome: string | undefined = JDKVersion.getDefaultJDKHome();
        if (!javaHome) {
            throw new Error("Java home path not found.");
        }
        let javaVmExe: string = JavaUtils.javaVmExecutableFullPath(javaHome);
        let args: Array<string> = new Array<string>();
        args.push("-client");
        args.push("-jar");
        args.push(path.join(serverPath, "glassfish", "modules", "admin-cli.jar"));
        args.push("create-domain");
        args.push("--user");
        args.push(username);
        if (password === '') {
            args.push("--nopassword");
        } else {
            passwordFile = this.createTempPasswordFile(password);
            args.push("--passwordfile");
            args.push(passwordFile.name);
        }
        args.push("--domaindir");
        args.push(path.join(serverPath, "glassfish", "domains"));
        args.push("--adminport");
        args.push(adminPort);
        args.push("--instanceport");
        args.push(instancePort);
        args.push(domainName);
        let process: ChildProcess = cp.spawn(javaVmExe, args, { cwd: serverPath });
        if (process.pid) {
            this.outputChannel.show(false);
            this.outputChannel.append('Running the create-domain asadmin command ... \n');
            let logCallback = (data: string | Buffer): void => this.outputChannel.append(data.toString());
            if (process.stdout !== null) {
                process.stdout.on('data', logCallback);
            }
            if (process.stderr !== null) {
                process.stderr.on('data', logCallback);
            }
            process.on('error', (err: Error) => {
                console.log('error: ' + err.message);
            });
            process.on('exit', (code: number) => {
                if (code === 0) {
                    callback();
                } else {
                    vscode.window.showErrorMessage('Command create-domain execution failed.');
                }
                if (passwordFile) {
                    passwordFile.removeCallback();
                }
            });
        }
    }

    private createTempPasswordFile(password: string): FileResult {
        var tmpFile = tmp.fileSync({ prefix: 'payara-password-', postfix: '.txt' });
        console.log('File: ', tmpFile.name);
        let content = "AS_ADMIN_ADMINPASSWORD=" + password + '\n'; // to create domain
        content += "AS_ADMIN_PASSWORD=" + password + '\n'; // to start domain
        content += "AS_ADMIN_MASTERPASSWORD=" + this.MASTER_PASSWORD;
        if (fs.existsSync(tmpFile.name)) {
            fs.writeFileSync(tmpFile.name, content);
        }
        return tmpFile;
    }

    private async selectServer(input: ui.MultiStepInput, state: Partial<State>, callback: (n: Partial<State>) => any) {

        const fileUris = await vscode.window.showOpenDialog({
            defaultUri: vscode.workspace.rootPath ? vscode.Uri.file(vscode.workspace.rootPath) : undefined,
            canSelectFiles: false,
            canSelectFolders: true,
            canSelectMany: false,
            openLabel: 'Select Payara Server'
        });
        const serverPaths: vscode.Uri[] = fileUris ? fileUris : [] as vscode.Uri[];
        if (_.isEmpty(serverPaths)
            || !serverPaths[0].fsPath
            || !this.isValidServerPath(serverPaths[0].fsPath)) {
            vscode.window.showErrorMessage("Selected Payara Server path is invalid.");
        }
        state.path = serverPaths[0].fsPath;
        return (input: ui.MultiStepInput) => this.serverName(input, state, callback);
    }

    private async serverName(input: ui.MultiStepInput, state: Partial<State>, callback: (n: Partial<State>) => any) {
        const title = 'Register Payara Server';
        let serverPath: string = state.path ? state.path : '';
        let defaultServerName: string = path.basename(serverPath);
        let serverName = await input.showInputBox({
            title: title,
            step: 2,
            totalSteps: 3,
            value: state.name || defaultServerName,
            prompt: 'Enter a unique name for the server',
            placeHolder: 'Payara Server name',
            validate: name => this.validateServerName(name, this.instanceProvider),
            shouldResume: this.shouldResume
        });

        state.name = serverName ? serverName : defaultServerName;
        return (input: ui.MultiStepInput) => this.selectDomain(input, state, callback);
    }

    private async selectDomain(input: ui.MultiStepInput, state: Partial<State>, callback: (n: Partial<State>) => any) {
        if (!state.path) {
            return;
        }
        let domainsDir: Array<string> = fse.readdirSync(
            path.join(state.path, 'glassfish', 'domains')
        );
        state.domains = domainsDir.map(label => ({ label }));

        const createDomainButton = new MyButton({
            dark: Uri.file(this.context.asAbsolutePath('resources/theme/dark/add.svg')),
            light: Uri.file(this.context.asAbsolutePath('resources/theme/light/add.svg')),
        }, 'Create new Payara Server Domain');
        const pick = await input.showQuickPick({
            title: 'Register Payara Server',
            step: 3,
            totalSteps: 3,
            placeholder: 'Select an existing domain.',
            items: state.domains ? state.domains : [],
            activeItem: typeof state.domainName !== 'string' ? state.domainName : undefined,
            buttons: [createDomainButton],
            shouldResume: this.shouldResume
        });
        if (pick instanceof ui.MyButton) {
            return (input: ui.MultiStepInput) => this.domainRegistration(input, state, domainsDir, callback);
        }

        state.domainName = pick.label;
        callback(state);
    }

    private async validateServerName(name: string, instanceProvider: PayaraInstanceProvider): Promise<string | undefined> {
        if (_.isEmpty(name)) {
            return 'Server name cannot be empty';
        } else if (instanceProvider.getServerByName(name)) {
            return 'Payara Server already exist with the given name, please re-enter';
        }
        return undefined;
    }

    private async validateDomainName(name: string, existingDomainsDir: Array<string>): Promise<string | undefined> {
        if (_.isEmpty(name)) {
            return 'Domain name cannot be empty.';
        } else if (!/[a-zA-Z0-9_-]+$/.test(name)) {
            return 'Please enter the valid Domain name.';
        } else if (existingDomainsDir.indexOf(name) > -1) {
            return 'Domain already exist, please enter a unique name.';
        }
        return undefined;
    }

    private async validateUserName(name: string): Promise<string | undefined> {
        if (_.isEmpty(name)) {
            return 'Username cannot be empty.';
        }
        return undefined;
    }

    private async validatePort(port: string): Promise<string | undefined> {
        if (!isPort.default(port)) {
            return 'Please enter a valid port number.';
        }
        return undefined;
    }

    private async domainRegistration(input: ui.MultiStepInput, state: Partial<State>, existingDomainsDir: Array<string>, callback: (n: Partial<State>) => any) {
        let step: number = 4;
        let totalSteps: number = 6;
        let serverPath: string = state.path ? state.path : '';
        let defaultServerName: string = path.basename(serverPath);
        let domainName = await input.showInputBox({
            title: 'Domain name',
            step: step,
            totalSteps: totalSteps,
            value: '',
            prompt: 'Enter the new domain name',
            placeHolder: 'Payara Server domain name',
            validate: value => this.validateDomainName(value, existingDomainsDir),
            shouldResume: this.shouldResume
        });

        state.domainName = domainName;
        state.newDomain = true;

        let decision = await input.showQuickPick({
            title: 'Use Default ports?',
            step: ++step,
            totalSteps: totalSteps,
            placeholder: 'Default admin port (4848) and http port (8080)',
            items: [{ label: 'Yes' }, { label: 'No' }],
            activeItem: { label: 'Yes' },
            shouldResume: this.shouldResume
        });
        if (decision.label === 'No') {
            totalSteps += 2;
            let adminPort = await input.showInputBox({
                title: 'Admin Port',
                step: ++step,
                totalSteps: totalSteps,
                value: '4848',
                prompt: 'Enter the admin port',
                placeHolder: 'Enter the admin port 4848',
                validate: value => this.validatePort(value),
                shouldResume: this.shouldResume
            });
            let httpPort = await input.showInputBox({
                title: 'Http Port',
                step: ++step,
                totalSteps: totalSteps,
                value: '8080',
                prompt: 'Enter the http port',
                placeHolder: 'Enter the http port 8080',
                validate: value => this.validatePort(value),
                shouldResume: this.shouldResume
            });
            state.adminPort = adminPort;
            state.httpPort = httpPort;
        }

        decision = await input.showQuickPick({
            title: 'Use Default credentials?',
            step: ++step,
            totalSteps: totalSteps,
            placeholder: 'Default username (admin) and password (empty)',
            items: [{ label: 'Yes' }, { label: 'No' }],
            activeItem: { label: 'Yes' },
            shouldResume: this.shouldResume
        });
        if (decision.label === 'Yes') {
            callback(state);
        } else {
            totalSteps += 2;
            state.username = await input.showInputBox({
                title: 'Username',
                step: ++step,
                totalSteps: totalSteps,
                value: 'admin',
                prompt: 'Enter the username',
                placeHolder: 'Enter the username e.g admin',
                validate: (value: string) => this.validateUserName(value),
                shouldResume: this.shouldResume
            });
            const passwordBox = vscode.window.createInputBox();
            passwordBox.title = 'Password';
            passwordBox.step = ++step;
            passwordBox.totalSteps = totalSteps;
            passwordBox.value = '';
            passwordBox.prompt = 'Enter the password';
            passwordBox.placeholder = 'Enter the password';
            passwordBox.password = true;
            passwordBox.show();
            passwordBox.onDidAccept(async () => {
                state.password = passwordBox.value;
                callback(state);
            });
        }
    }

    private isValidServerPath(serverPath: string): boolean {
        const payaraApiExists: boolean = fse.pathExistsSync(path.join(serverPath, 'glassfish', 'bin', 'asadmin'));
        const asadminFileExists: boolean = fse.pathExistsSync(path.join(serverPath, 'bin', 'asadmin'));
        return payaraApiExists && asadminFileExists;
    }

    public async startServer(payaraServer: PayaraServerInstance, debug: boolean): Promise<void> {
>>>>>>> 2a78f063
        if (!payaraServer.isStopped()) {
            vscode.window.showErrorMessage('Payara Server instance already running.');
            return;
        }
        let process: ChildProcess = new StartTask().startServer(payaraServer, debug);
        if (process.pid) {
            payaraServer.setDebug(debug);
            payaraServer.setState(InstanceState.LODING);
            this.refreshServerList();
            payaraServer.getOutputChannel().show(false);
            let logCallback = (data: string | Buffer): void => payaraServer.getOutputChannel().append(data.toString());
            if (process.stdout !== null) {
                process.stdout.on('data', logCallback);
            }
            if (process.stderr !== null) {
                process.stderr.on('data', logCallback);
            }
            process.on('error', (err: Error) => {
                console.log('error: ' + err.message);
            });
            process.on('exit', (code: number) => {
                if (!payaraServer.isRestarting()) {
                    payaraServer.setStarted(false);
                    this.refreshServerList();
                }
            });
            payaraServer.checkAliveStatusUsingRest(
                async () => {
                    payaraServer.setStarted(true);
                    this.refreshServerList();
                    payaraServer.reloadApplications();
                    if (callback) {
                        callback(true);
                    }
                },
                async () => {
                    payaraServer.setStarted(false);
                    this.refreshServerList();
                    if (callback) {
                        callback(false);
                    }
                    vscode.window.showErrorMessage('Unable to start the Payara Server.');
                });
        }
    }

<<<<<<< HEAD
    public async restartServer(payaraServer: PayaraServerInstance, debug: boolean, callback?: (status: boolean) => any): Promise<void> {
=======
    public async restartServer(payaraServer: PayaraServerInstance): Promise<void> {
>>>>>>> 2a78f063
        if (payaraServer.isStopped()) {
            vscode.window.showErrorMessage('Payara Server instance not running.');
            return;
        }
        let endpoints: RestEndpoints = new RestEndpoints(payaraServer);
        let query: string = '?debug=' + debug;
        endpoints.invoke("restart-domain", async (res) => {
            if (res.statusCode === 200) {
                payaraServer.connectOutput();
                payaraServer.setDebug(debug);
                payaraServer.setState(InstanceState.RESTARTING);
                this.refreshServerList();
                payaraServer.getOutputChannel().show(false);
                payaraServer.checkAliveStatusUsingRest(
                    async () => {
                        payaraServer.setStarted(true);
                        this.refreshServerList();
                        payaraServer.connectOutput();
                        if (callback) {
                            callback(true);
                        }
                    },
                    async () => {
                        payaraServer.setStarted(false);
                        this.refreshServerList();
                        if (callback) {
                            callback(false);
                        }
                        vscode.window.showErrorMessage('Unable to restart the Payara Server.');
                    }
                );
                payaraServer.checkAliveStatusUsingJPS(
                    async () => {
                        payaraServer.connectOutput();
                    }
                );
            } else {
                vscode.window.showErrorMessage('Unable to restart the Payara Server.');
            }
        });
    }

    public async stopServer(payaraServer: PayaraServerInstance): Promise<void> {
        if (payaraServer.isStopped()) {
            vscode.window.showErrorMessage('Payara Server instance not running.');
            return;
        }
        let endpoints: RestEndpoints = new RestEndpoints(payaraServer);
        endpoints.invoke("stop-domain", async res => {
            if (res.statusCode === 200) {
                payaraServer.setState(InstanceState.STOPPED);
                payaraServer.setDebug(false);
                await new Promise(res => setTimeout(res, 2000));
                this.refreshServerList();
                payaraServer.disconnectOutput();
            }
        });
    }


    public async renameServer(payaraServer: PayaraServerInstance): Promise<void> {
        if (payaraServer) {
            await vscode.window.showInputBox({
                value: payaraServer.getName(),
                prompt: 'Enter a unique name for the server',
                placeHolder: 'Payara Server name',
                validateInput: name => this.validateServerName(name, this.instanceProvider)
            }).then(newName => {
                if (newName) {
                    payaraServer.setName(newName);
                    this.instanceProvider.updateServerConfig();
                    this.refreshServerList();
                }
            });
        }
    }

    public async removeServer(payaraServer: PayaraServerInstance): Promise<void> {
        this.instanceProvider.removeServer(payaraServer);
        this.refreshServerList();
        payaraServer.dispose();
    }

    public async openConsole(payaraServer: PayaraServerInstance): Promise<void> {
        open(new URL("http://localhost:" + payaraServer.getAdminPort()).toString());
    }

    public async openLog(payaraServer: PayaraServerInstance): Promise<void> {
        payaraServer.getOutputChannel().show(false);
        payaraServer.showLog();
        payaraServer.connectOutput();
    }

    public async openConfig(payaraServer: PayaraServerInstance): Promise<void> {
        let domainXml = Uri.parse("file:" + payaraServer.getDomainXmlPath());
        vscode.workspace.openTextDocument(domainXml)
            .then(doc => vscode.window.showTextDocument(doc));
    }

    public async refreshServerList(): Promise<void> {
        vscode.commands.executeCommand('payara.server.refresh');
    }

<<<<<<< HEAD
    private async selectServer(input: ui.MultiStepInput, state: Partial<State>, callback: (n: PayaraServerInstance) => any) {

        const fileUris = await vscode.window.showOpenDialog({
            defaultUri: vscode.workspace.rootPath ? vscode.Uri.file(vscode.workspace.rootPath) : undefined,
            canSelectFiles: false,
            canSelectFolders: true,
            canSelectMany: false,
            openLabel: 'Select Payara Server'
        });
        if (!fileUris) {
            return;
        }
        const serverPaths: vscode.Uri[] = fileUris;
        if (_.isEmpty(serverPaths)
            || !serverPaths[0].fsPath
            || !this.isValidServerPath(serverPaths[0].fsPath)) {
            vscode.window.showErrorMessage("Selected Payara Server path is invalid.");
        }
        let serverPath: string = serverPaths[0].fsPath;
        let domainsDir: string = path.join(serverPath, 'glassfish', 'domains');
        const domains: QuickPickItem[] = fse.readdirSync(domainsDir).map(label => ({ label }));

        state.path = serverPath;
        state.domains = domains;
        return (input: ui.MultiStepInput) => this.selectDomain(input, state, callback);
    }

    private async selectDomain(input: ui.MultiStepInput, state: Partial<State>, callback: (n: PayaraServerInstance) => any) {
        const title = 'Register Payara Server';
        const pick = await input.showQuickPick({
            title,
            step: 2,
            totalSteps: 3,
            placeholder: 'Select an existing domain.',
            items: state.domains ? state.domains : [],
            activeItem: typeof state.domain !== 'string' ? state.domain : undefined,
            // buttons: [createDomainButton],
            shouldResume: this.shouldResume
        });
        if (pick instanceof ui.MyButton) {
            return (input: ui.MultiStepInput) => this.createDomain(input, state, callback);
        }

        state.domain = pick.label;
        return (input: ui.MultiStepInput) => this.serverName(input, state, callback);
    }

    private async serverName(input: ui.MultiStepInput, state: Partial<State>, callback: (n: PayaraServerInstance) => any) {
        const title = 'Register Payara Server';
        let serverPath: string = state.path ? state.path : '';
        let defaultServerName: string = path.basename(serverPath);

        state.name = await input.showInputBox({
            title: title,
            step: 3,
            totalSteps: 3,
            value: state.name || defaultServerName,
            prompt: 'Enter a unique name for the server',
            placeHolder: 'Payara Server name',
            validate: name => this.validateName(name, this.instanceProvider),
            shouldResume: this.shouldResume
        });
        let serverName: string = state.name ? state.name : defaultServerName;
        let domainName: string = state.domain ? state.domain : 'domain1';
        let payaraServerInstance: PayaraServerInstance = new PayaraServerInstance(serverName, serverPath, domainName);
        callback(payaraServerInstance);
    }

    private async validateName(name: string, instanceProvider: PayaraInstanceProvider): Promise<string | undefined> {
        if (_.isEmpty(name)) {
            return 'Server name cannot be empty';
        } else if (instanceProvider.getServerByName(name)) {
            return 'Payar Server already exist with the given name, please re-enter';
        }
        return undefined;
    }

    private async createDomain(input: ui.MultiStepInput, state: Partial<State>, callback: (n: PayaraServerInstance) => any) {
        const title = 'Register Payara Server';
        // state.domain = await input.showInputBox({  });
        return (input: ui.MultiStepInput) => this.serverName(input, state, callback);
    }

    private isValidServerPath(serverPath: string): boolean {
        const payaraApiExists: boolean = fse.pathExistsSync(path.join(serverPath, 'glassfish', 'bin', 'asadmin'));
        const asadminFileExists: boolean = fse.pathExistsSync(path.join(serverPath, 'bin', 'asadmin'));
        return payaraApiExists && asadminFileExists;
    }

    private async shouldResume(): Promise<boolean> {
=======
    async shouldResume(): Promise<boolean> {
>>>>>>> 2a78f063
        return new Promise<boolean>((resolve, reject) => {
        });
    }

    public deployApp(uri: Uri, debug: boolean) {
        let support = new DeploymentSupport(this);
        this.selectListedServer(server => {
            let deploy = (status: boolean) => {
                if (status) {
                    if (uri.fsPath.endsWith('.war') || uri.fsPath.endsWith('.jar')) {
                        support.deployApplication(uri.fsPath, server);
                    } else {
                        support.buildAndDeployApplication(uri, server);
                    }
                } else {
                    vscode.window.showErrorMessage('Unable to deploy the application as Payara Server instance not running.');
                }
            };
            if (!server.isStarted()) {
                this.startServer(server, debug, deploy);
            } else if (debug && !server.isDebug()) {
                this.restartServer(server, debug, deploy);
            } else {
                deploy(true);
            }
        });
    }

    private selectListedServer(callback: (server: PayaraServerInstance) => any) {
        let servers: PayaraServerInstance[] = this.instanceProvider.getServers();
        if (servers.length === 0) {
            vscode.window.showErrorMessage('Please register the Payara Server.');
        } else if (servers.length === 1) {
            callback(servers[0]);
        } else {
            vscode.window.showQuickPick(servers, {
                placeHolder: 'Select the Payara Server',
                canPickMany: false
            }).then(value => {
                if (value instanceof PayaraServerInstance) {
                    callback(value);
                } else {
                    vscode.window.showErrorMessage('Please select the Payara Server.');
                }
            });
        }
    }

    public undeployApp(application: ApplicationInstance) {
        let controller = this;
        let payaraServer = application.payaraServer;
        let endpoints: RestEndpoints = new RestEndpoints(payaraServer);
        let query: string = '?name=' + encodeURIComponent(application.name);
        endpoints.invoke("undeploy" + query, async response => {
            if (response.statusCode === 200) {
                response.on('data', data => {
                    payaraServer.removeApplication(application);
                    controller.refreshServerList();
                });
            }
        });
    }

    public enableApp(application: ApplicationInstance) {
        let controller = this;
        let payaraServer = application.payaraServer;
        let endpoints: RestEndpoints = new RestEndpoints(payaraServer);
        let query: string = '?DEFAULT=' + encodeURIComponent(application.name);
        endpoints.invoke("enable" + query, async response => {
            if (response.statusCode === 200) {
                response.on('data', data => {
                    application.setEnabled(true);
                    controller.refreshServerList();
                });
            }
        });
    }

    public disableApp(application: ApplicationInstance) {
        let controller = this;
        let payaraServer = application.payaraServer;
        let endpoints: RestEndpoints = new RestEndpoints(payaraServer);
        let query: string = '?DEFAULT=' + encodeURIComponent(application.name);
        endpoints.invoke("disable" + query, async response => {
            if (response.statusCode === 200) {
                response.on('data', data => {
                    application.setEnabled(false);
                    controller.refreshServerList();
                });
            }
        });
    }

    public openApp(application: ApplicationInstance) {
        if (application.getContextPath() === null) {
            vscode.window.showInformationMessage('Context path not found for the application: ' + application.name);
        } else if (application.getContextPath() === undefined) {
            application.fetchContextPath(() => open(new URL(
                "http://localhost:"
                + application.payaraServer.getHttpPort()
                + application.getContextPath()).toString()
            ));
        } else {
            open(new URL(
                "http://localhost:"
                + application.payaraServer.getHttpPort()
                + application.getContextPath()).toString()
            );
        }
    }
}

interface State {
    title: string;
    step: number;
    totalSteps: number;
    path: string;
    domains: QuickPickItem[];
    domainName: string;
    newDomain: boolean;
    adminPort: string;
    httpPort: string;
    username: string;
    password: string;
    name: string;
}<|MERGE_RESOLUTION|>--- conflicted
+++ resolved
@@ -32,11 +32,7 @@
 import { PayaraServerInstance, InstanceState } from './PayaraServerInstance';
 import { JvmConfigReader } from './start/JvmConfigReader';
 import { JDKVersion } from './start/JDKVersion';
-<<<<<<< HEAD
-import { QuickPickItem, CancellationToken, Uri, workspace, InputBox } from 'vscode';
-=======
-import { QuickPickItem, CancellationToken, Uri, OutputChannel } from 'vscode';
->>>>>>> 2a78f063
+import { QuickPickItem, CancellationToken, Uri, OutputChannel, workspace, InputBox } from 'vscode';
 import { JvmOption } from './start/JvmOption';
 import { StringUtils } from './tooling/utils/StringUtils';
 import { ServerUtils } from './tooling/utils/ServerUtils';
@@ -45,16 +41,13 @@
 import { ChildProcess } from 'child_process';
 import { RestEndpoints } from './endpoints/RestEndpoints';
 import { URL } from 'url';
-<<<<<<< HEAD
 import { ApplicationInstance } from '../project/ApplicationInstance';
 import { IncomingMessage } from 'http';
 import { Build } from '../project/Build';
 import { BuildSupport } from '../project/BuildSupport';
 import { DeploymentSupport } from '../project/DeploymentSupport';
-=======
 import { MyButton } from './../../../UI';
 import { FileResult } from 'tmp';
->>>>>>> 2a78f063
 
 export class PayaraInstanceController {
 
@@ -131,9 +124,6 @@
         );
     }
 
-<<<<<<< HEAD
-    public async startServer(payaraServer: PayaraServerInstance, debug: boolean, callback?: (status: boolean) => any): Promise<void> {
-=======
     private DEFAULT_USERNAME: string = 'admin';
     private DEFAULT_PASSWORD: string = '';
     private MASTER_PASSWORD: string = 'changeit';
@@ -430,8 +420,7 @@
         return payaraApiExists && asadminFileExists;
     }
 
-    public async startServer(payaraServer: PayaraServerInstance, debug: boolean): Promise<void> {
->>>>>>> 2a78f063
+    public async startServer(payaraServer: PayaraServerInstance, debug: boolean, callback?: (status: boolean) => any): Promise<void> {
         if (!payaraServer.isStopped()) {
             vscode.window.showErrorMessage('Payara Server instance already running.');
             return;
@@ -478,11 +467,7 @@
         }
     }
 
-<<<<<<< HEAD
     public async restartServer(payaraServer: PayaraServerInstance, debug: boolean, callback?: (status: boolean) => any): Promise<void> {
-=======
-    public async restartServer(payaraServer: PayaraServerInstance): Promise<void> {
->>>>>>> 2a78f063
         if (payaraServer.isStopped()) {
             vscode.window.showErrorMessage('Payara Server instance not running.');
             return;
@@ -586,100 +571,7 @@
         vscode.commands.executeCommand('payara.server.refresh');
     }
 
-<<<<<<< HEAD
-    private async selectServer(input: ui.MultiStepInput, state: Partial<State>, callback: (n: PayaraServerInstance) => any) {
-
-        const fileUris = await vscode.window.showOpenDialog({
-            defaultUri: vscode.workspace.rootPath ? vscode.Uri.file(vscode.workspace.rootPath) : undefined,
-            canSelectFiles: false,
-            canSelectFolders: true,
-            canSelectMany: false,
-            openLabel: 'Select Payara Server'
-        });
-        if (!fileUris) {
-            return;
-        }
-        const serverPaths: vscode.Uri[] = fileUris;
-        if (_.isEmpty(serverPaths)
-            || !serverPaths[0].fsPath
-            || !this.isValidServerPath(serverPaths[0].fsPath)) {
-            vscode.window.showErrorMessage("Selected Payara Server path is invalid.");
-        }
-        let serverPath: string = serverPaths[0].fsPath;
-        let domainsDir: string = path.join(serverPath, 'glassfish', 'domains');
-        const domains: QuickPickItem[] = fse.readdirSync(domainsDir).map(label => ({ label }));
-
-        state.path = serverPath;
-        state.domains = domains;
-        return (input: ui.MultiStepInput) => this.selectDomain(input, state, callback);
-    }
-
-    private async selectDomain(input: ui.MultiStepInput, state: Partial<State>, callback: (n: PayaraServerInstance) => any) {
-        const title = 'Register Payara Server';
-        const pick = await input.showQuickPick({
-            title,
-            step: 2,
-            totalSteps: 3,
-            placeholder: 'Select an existing domain.',
-            items: state.domains ? state.domains : [],
-            activeItem: typeof state.domain !== 'string' ? state.domain : undefined,
-            // buttons: [createDomainButton],
-            shouldResume: this.shouldResume
-        });
-        if (pick instanceof ui.MyButton) {
-            return (input: ui.MultiStepInput) => this.createDomain(input, state, callback);
-        }
-
-        state.domain = pick.label;
-        return (input: ui.MultiStepInput) => this.serverName(input, state, callback);
-    }
-
-    private async serverName(input: ui.MultiStepInput, state: Partial<State>, callback: (n: PayaraServerInstance) => any) {
-        const title = 'Register Payara Server';
-        let serverPath: string = state.path ? state.path : '';
-        let defaultServerName: string = path.basename(serverPath);
-
-        state.name = await input.showInputBox({
-            title: title,
-            step: 3,
-            totalSteps: 3,
-            value: state.name || defaultServerName,
-            prompt: 'Enter a unique name for the server',
-            placeHolder: 'Payara Server name',
-            validate: name => this.validateName(name, this.instanceProvider),
-            shouldResume: this.shouldResume
-        });
-        let serverName: string = state.name ? state.name : defaultServerName;
-        let domainName: string = state.domain ? state.domain : 'domain1';
-        let payaraServerInstance: PayaraServerInstance = new PayaraServerInstance(serverName, serverPath, domainName);
-        callback(payaraServerInstance);
-    }
-
-    private async validateName(name: string, instanceProvider: PayaraInstanceProvider): Promise<string | undefined> {
-        if (_.isEmpty(name)) {
-            return 'Server name cannot be empty';
-        } else if (instanceProvider.getServerByName(name)) {
-            return 'Payar Server already exist with the given name, please re-enter';
-        }
-        return undefined;
-    }
-
-    private async createDomain(input: ui.MultiStepInput, state: Partial<State>, callback: (n: PayaraServerInstance) => any) {
-        const title = 'Register Payara Server';
-        // state.domain = await input.showInputBox({  });
-        return (input: ui.MultiStepInput) => this.serverName(input, state, callback);
-    }
-
-    private isValidServerPath(serverPath: string): boolean {
-        const payaraApiExists: boolean = fse.pathExistsSync(path.join(serverPath, 'glassfish', 'bin', 'asadmin'));
-        const asadminFileExists: boolean = fse.pathExistsSync(path.join(serverPath, 'bin', 'asadmin'));
-        return payaraApiExists && asadminFileExists;
-    }
-
     private async shouldResume(): Promise<boolean> {
-=======
-    async shouldResume(): Promise<boolean> {
->>>>>>> 2a78f063
         return new Promise<boolean>((resolve, reject) => {
         });
     }
