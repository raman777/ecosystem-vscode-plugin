--- conflicted
+++ resolved
@@ -32,11 +32,7 @@
 import { PayaraServerInstance, InstanceState } from './PayaraServerInstance';
 import { JvmConfigReader } from './start/JvmConfigReader';
 import { JDKVersion } from './start/JDKVersion';
-<<<<<<< HEAD
-import { QuickPickItem, CancellationToken, Uri, OutputChannel, QuickInputButton, workspace, InputBox } from 'vscode';
-=======
-import { QuickPickItem, CancellationToken, Uri, OutputChannel, OpenDialogOptions, workspace, InputBox } from 'vscode';
->>>>>>> 3da5931f
+import { QuickPickItem, CancellationToken, Uri, OutputChannel, QuickInputButton, OpenDialogOptions, workspace, InputBox } from 'vscode';
 import { JvmOption } from './start/JvmOption';
 import { StringUtils } from './tooling/utils/StringUtils';
 import { ServerUtils } from './tooling/utils/ServerUtils';
@@ -66,26 +62,7 @@
     }
 
     private async init(): Promise<void> {
-<<<<<<< HEAD
-        let instances: any = this.instanceProvider.readServerConfig();
-        instances.forEach((instance: any) => {
-            let payaraServer: PayaraServerInstance = new PayaraServerInstance(
-                instance.name, instance.path, instance.domainName
-            );
-            if (instance.jdkHome) {
-                payaraServer.setJDKHome(instance.jdkHome);
-            }
-            this.instanceProvider.addServer(payaraServer);
-            payaraServer.checkAliveStatusUsingJPS(() => {
-                payaraServer.getOutputChannel().show(false);
-                payaraServer.connectOutput();
-                payaraServer.setStarted(true);
-                this.refreshServerList();
-            });
-        });
-=======
         this.instanceProvider.loadServerConfigs();
->>>>>>> 3da5931f
         this.refreshServerList();
     }
 
