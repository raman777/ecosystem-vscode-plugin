--- conflicted
+++ resolved
@@ -42,15 +42,9 @@
         return item;
     }
 
-<<<<<<< HEAD
-    public async getChildren(server?: PayaraServerInstance): Promise<PayaraServerInstance[]> {
-        if (!server) {
-            return this.instanceProvider.getServers().map(server => {
-=======
     public async getChildren(item?: TreeItem): Promise<TreeItem[]> {
         if (!item) {
             return this.instanceProvider.getServers().map((server: PayaraServerInstance) => {
->>>>>>> 15ae08a6
                 server.iconPath = this.context.asAbsolutePath(path.join('resources', server.getIcon()));
                 server.contextValue = server.getState();
                 server.collapsibleState = vscode.TreeItemCollapsibleState.Collapsed;
