--- conflicted
+++ resolved
@@ -171,12 +171,9 @@
                         name: instance.getName(),
                         path: instance.getPath(),
                         domainName: instance.getDomainName(),
-<<<<<<< HEAD
                         username: instance.getUsername(),
                         password: instance.getPassword()
-=======
                         jdkHome: instance.getJDKHome()
->>>>>>> 3e6611ca
                     };
                 })
             );
