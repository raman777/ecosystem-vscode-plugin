'use strict';

/*
 * Copyright (c) 2020 Payara Foundation and/or its affiliates and others.
 * All rights reserved.
 *
 * This program and the accompanying materials are made available under the
 * terms of the Eclipse Public License v. 2.0, which is available at
 * http://www.eclipse.org/legal/epl-2.0.
 *
 * This Source Code may also be made available under the following Secondary
 * Licenses when the conditions for such availability set forth in the
 * Eclipse Public License v. 2.0 are satisfied: GNU General Public License,
 * version 2 with the GNU Classpath Exception, which is available at
 * https://www.gnu.org/software/classpath/license.html.
 *
 * SPDX-License-Identifier: EPL-2.0 OR GPL-2.0 WITH Classpath-exception-2.0
 */

import * as vscode from "vscode";
import * as _ from "lodash";
import * as path from "path";
import * as fs from "fs";
import * as fse from "fs-extra";
import * as cp from 'child_process';
import * as xml2js from "xml2js";
import { PortReader } from "./start/PortReader";
import { JDKVersion } from "./start/JDKVersion";
import { JavaUtils } from "./tooling/utils/JavaUtils";
import { ServerUtils } from "./tooling/utils/ServerUtils";
import { Tail } from "tail";
import { ApplicationInstance } from "../project/ApplicationInstance";
import { RestEndpoints } from "./endpoints/RestEndpoints";
import { IncomingMessage } from "http";

export class PayaraServerInstance extends vscode.TreeItem implements vscode.QuickPickItem {

    public label: string;

    public description: string | undefined;

    private outputChannel: vscode.OutputChannel;

    private state: InstanceState = InstanceState.STOPPED;

    private debug: boolean = false;

    private portReader: PortReader | null = null;

    private logStream: Tail | null = null;

<<<<<<< HEAD
    private username: string = ServerUtils.DEFAULT_USERNAME;
    private password: string = ServerUtils.DEFAULT_PASSWORD;
    private securityEnabled: boolean = false;
=======
    private applicationInstances: Array<ApplicationInstance> = new Array<ApplicationInstance>();
>>>>>>> 15ae08a6

    constructor(private name: string, private path: string, private domainName: string) {
        super(name);
        this.label = name;
        this.outputChannel = vscode.window.createOutputChannel(name);
    }

    public getName(): string {
        return this.name;
    }

    public setName(name: string) {
        this.name = name;
    }

    public getPath(): string {
        return this.path;
    }

    public getDomainName(): string {
        return this.domainName;
    }

    public getUsername(): string {
        return this.username;
    }

    public setUsername(username: string) {
        this.username = username;
    }

    public getPassword(): string {
        return this.password;
    }

    public setPassword(password: string) {
        this.password = password;
    }

    public isSecurityEnabled(): boolean {
        return this.securityEnabled;
    }

    public setSecurityEnabled(securityEnabled: boolean) {
        this.securityEnabled = securityEnabled;
    }

    public getServerRoot(): string {
        return this.path;
    }

    public getServerHome(): string {
        return path.join(this.getServerRoot(), 'glassfish');
    }

    public getServerModules(): string {
        return path.join(this.getServerHome(), 'modules');
    }

    public getDomainsFolder(): string {
        return path.join(this.getServerHome(), 'domains');
    }

    public getDomainPath(): string {
        return path.join(this.getDomainsFolder(), this.domainName);
    }

    public getDomainXmlPath(): string {
        return path.join(this.getDomainPath(), "config", "domain.xml");
    }

    public getServerLog(): string {
        return path.join(this.getDomainPath(), "logs", "server.log");
    }

    public isLoading(): boolean {
        return this.state === InstanceState.LODING;
    }

    public isRestarting(): boolean {
        return this.state === InstanceState.RESTARTING;
    }

    public isStarted(): boolean {
        return this.state === InstanceState.RUNNING;
    }

    public isStopped(): boolean {
        return this.state === InstanceState.STOPPED;
    }

    public setState(state: InstanceState): void {
        this.state = state;
    }

    public getState(): InstanceState {
        return this.state;
    }

    public setStarted(started: boolean): void {
        this.state = started ? InstanceState.RUNNING : InstanceState.STOPPED;
    }

    public setDebug(debug: boolean): void {
        this.debug = debug;
    }

    public isDebug(): boolean {
        return this.debug;
    }

    public getIcon(): string {
        let icon: string = `payara.svg`;
        if (this.isLoading() || this.isRestarting()) {
            icon = `payara-loading.svg`;
        } else if (this.isStarted()) {
            if (this.isDebug()) {
                icon = `payara-started-debug.svg`;
            } else {
                icon = `payara-started.svg`;
            }
        }
        return icon;
    }

    public getHttpPort(): number {
        if (!this.portReader) {
            this.portReader = this.createPortReader();
        }
        return this.portReader.getHttpPort();
    }

    public getHttpsPort(): number {
        if (!this.portReader) {
            this.portReader = this.createPortReader();
        }
        return this.portReader.getHttpsPort();
    }

    public getAdminPort(): number {
        if (!this.portReader) {
            this.portReader = this.createPortReader();
        }
        return this.portReader.getAdminPort();
    }

    private createPortReader(): PortReader {
        return new PortReader(this.getDomainXmlPath(), ServerUtils.DAS_NAME);
    }

    public async checkAliveStatusUsingRest(
        successCallback: () => any,
        failureCallback: (message?: string) => any): Promise<void> {

        await new Promise(res => setTimeout(res, 3000));
        let max = 20;
        let trycount = 0;
        let endpoints: RestEndpoints = new RestEndpoints(this);
        let successHttpCallback: (res: IncomingMessage) => any;
        let failureHttpCallback: (res: IncomingMessage, message?: string) => any;
        let invoke = () => {
            ++trycount;
            let req = endpoints.invoke("list-virtual-servers", successHttpCallback, failureHttpCallback);
            req.on('error', async (err: Error) => {
                if (err.message.includes('ECONNREFUSED')) {
                    await new Promise(res => setTimeout(res, 3000));
                    invoke();
                } else {
                    failureCallback();
                }
            });
        };
        successHttpCallback = async (res: IncomingMessage) => {
            successCallback();
        };
        failureHttpCallback = async (res: IncomingMessage, message?: string) => {
            if(res.statusCode === 200) { // https://payara.atlassian.net/browse/APPSERV-52
                successCallback();
            }
            await new Promise(res => setTimeout(res, 3000));
            if (trycount < max) {
                invoke(); // try again
            } else {
                failureCallback(message);
            }
        };
        invoke();
    }

    public checkAliveStatusUsingJPS(callback: () => any): void {
        let javaHome: string | undefined = JDKVersion.getDefaultJDKHome();
        if (!javaHome) {
            throw new Error("Java home path not found.");
        }
        let javaProcessExe: string = JavaUtils.javaProcessExecutableFullPath(javaHome);
        // Java Process executable should exist.
        if (!fse.pathExistsSync(javaProcessExe)) {
            throw new Error("Java Process " + javaProcessExe + " executable for " + this.getName() + " was not found");
        }

        let output: Buffer = cp.execSync(javaProcessExe + ' -mlv');
        let lines: string[] = output.toString().split(/(?:\r\n|\r|\n)/g);
        for (let line of lines) {
            let result: string[] = line.split(" ");
            if (result.length >= 6
                && result[1] === ServerUtils.PF_MAIN_CLASS
                && result[3] === this.getDomainName()
                && result[5] === this.getDomainPath()) {
                callback();
                break;
            }
        }
    }

    public getOutputChannel(): vscode.OutputChannel {
        return this.outputChannel;
    }

    public async showLog(): Promise<void> {
        let payaraServer: PayaraServerInstance = this;
        return new Promise((resolve, reject) => {
            fs.readFile(this.getServerLog(), 'utf8', function (err, data) {
                payaraServer.outputChannel.appendLine(data.toString());
            });
        });
    }

    public createLogStream(): void {
        if (fs.existsSync(this.getServerLog())) {
            let logCallback = (data: string | Buffer): void => {
                this.outputChannel.appendLine(
                    this.getName() && !_.isEmpty(data.toString()) ? `[${this.getName()}]: ${data.toString()}` : data.toString()
                );
            };
            this.logStream = new Tail(this.getServerLog());
            this.logStream.on("line", logCallback);
            this.logStream.on('error', (err) => console.log(err));
        }
    }

    public connectOutput(): void {
        if (this.logStream === null) {
            this.createLogStream();
        }
        if (this.logStream !== null) {
            this.logStream.watch();
        }
    }

    public disconnectOutput(): void {
        if (this.logStream !== null) {
            this.logStream.unwatch();
        }
    }

    public dispose() {
        this.disconnectOutput();
        this.outputChannel.dispose();
    }

    public addApplication(application: ApplicationInstance): void {
        this.applicationInstances.push(application);
    }

    public removeApplication(application: ApplicationInstance): void {
        let index = this.applicationInstances.indexOf(application, 0);
        if (index > -1) {
            this.applicationInstances.splice(index, 1);
        }
    }

    public getApplications(): Array<ApplicationInstance> {
        return this.applicationInstances;
    }

    public reloadApplications() {
        let payaraServer = this;
        payaraServer.applicationInstances = new Array<ApplicationInstance>();
        let endpoints: RestEndpoints = new RestEndpoints(this);
        endpoints.invoke("list-applications", async response => {
            if (response.statusCode === 200) {
                response.on('data', function (data) {
                    new xml2js.Parser().parseString(data.toString(),
                        function (err: any, result: any) {
                            let message = result['action-report']['message-part'][0];
                            for (let property of message.property) {
                                payaraServer.addApplication(
                                    new ApplicationInstance(payaraServer, property.$.name, property.$.value)
                                );
                            }
                        });
                });
            }
        });
    }



}

export enum InstanceState {
    RUNNING = "runningPayara",
    LODING = "loadingPayara",
    RESTARTING = "restartingPayara",
    STOPPED = "stoppedPayara"
}<|MERGE_RESOLUTION|>--- conflicted
+++ resolved
@@ -49,13 +49,11 @@
 
     private logStream: Tail | null = null;
 
-<<<<<<< HEAD
     private username: string = ServerUtils.DEFAULT_USERNAME;
     private password: string = ServerUtils.DEFAULT_PASSWORD;
     private securityEnabled: boolean = false;
-=======
+
     private applicationInstances: Array<ApplicationInstance> = new Array<ApplicationInstance>();
->>>>>>> 15ae08a6
 
     constructor(private name: string, private path: string, private domainName: string) {
         super(name);
