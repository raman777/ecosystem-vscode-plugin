'use strict';

/*
 * Copyright (c) 2020 Payara Foundation and/or its affiliates and others.
 * All rights reserved.
 *
 * This program and the accompanying materials are made available under the
 * terms of the Eclipse Public License v. 2.0, which is available at
 * http://www.eclipse.org/legal/epl-2.0.
 *
 * This Source Code may also be made available under the following Secondary
 * Licenses when the conditions for such availability set forth in the
 * Eclipse Public License v. 2.0 are satisfied: GNU General Public License,
 * version 2 with the GNU Classpath Exception, which is available at
 * https://www.gnu.org/software/classpath/license.html.
 *
 * SPDX-License-Identifier: EPL-2.0 OR GPL-2.0 WITH Classpath-exception-2.0
 */

import * as vscode from "vscode";
import * as _ from "lodash";
import * as path from "path";
import * as fs from "fs";
import * as fse from "fs-extra";
import * as cp from 'child_process';
import * as xml2js from "xml2js";
import { PortReader } from "./start/PortReader";
import { JDKVersion } from "./start/JDKVersion";
import { JavaUtils } from "./tooling/utils/JavaUtils";
import { ServerUtils } from "./tooling/utils/ServerUtils";
import { Tail } from "tail";
import { ApplicationInstance } from "../project/ApplicationInstance";
import { RestEndpoints } from "./endpoints/RestEndpoints";
<<<<<<< HEAD
import { IncomingMessage } from "http";
=======
import { ChildProcess } from "child_process";
>>>>>>> 5a9583f6

export class PayaraServerInstance extends vscode.TreeItem implements vscode.QuickPickItem {

    public label: string;

    public description: string | undefined;

    private outputChannel: vscode.OutputChannel;

    private state: InstanceState = InstanceState.STOPPED;

    private debug: boolean = false;

    private portReader: PortReader | null = null;

    private logStream: ChildProcess | null = null;

    private username: string = ServerUtils.DEFAULT_USERNAME;
    private password: string = ServerUtils.DEFAULT_PASSWORD;
    private securityEnabled: boolean = false;

    private applicationInstances: Array<ApplicationInstance> = new Array<ApplicationInstance>();

    constructor(private name: string, private path: string, private domainName: string) {
        super(name);
        this.label = name;
        this.outputChannel = vscode.window.createOutputChannel(name);
    }

    public getName(): string {
        return this.name;
    }

    public setName(name: string) {
        this.name = name;
    }

    public getPath(): string {
        return this.path;
    }

    public getDomainName(): string {
        return this.domainName;
    }

    public getUsername(): string {
        return this.username;
    }

    public setUsername(username: string) {
        this.username = username;
    }

    public getPassword(): string {
        return this.password;
    }

    public setPassword(password: string) {
        this.password = password;
    }

    public isSecurityEnabled(): boolean {
        return this.securityEnabled;
    }

    public setSecurityEnabled(securityEnabled: boolean) {
        this.securityEnabled = securityEnabled;
    }

    public getServerRoot(): string {
        return this.path;
    }

    public getServerHome(): string {
        return path.join(this.getServerRoot(), 'glassfish');
    }

    public getServerModules(): string {
        return path.join(this.getServerHome(), 'modules');
    }

    public getDomainsFolder(): string {
        return path.join(this.getServerHome(), 'domains');
    }

    public getDomainPath(): string {
        return path.join(this.getDomainsFolder(), this.domainName);
    }

    public getDomainXmlPath(): string {
        return path.join(this.getDomainPath(), "config", "domain.xml");
    }

    public getServerLog(): string {
        return path.join(this.getDomainPath(), "logs", "server.log");
    }

    public isLoading(): boolean {
        return this.state === InstanceState.LODING;
    }

    public isRestarting(): boolean {
        return this.state === InstanceState.RESTARTING;
    }

    public isStarted(): boolean {
        return this.state === InstanceState.RUNNING;
    }

    public isStopped(): boolean {
        return this.state === InstanceState.STOPPED;
    }

    public setState(state: InstanceState): void {
        this.state = state;
    }

    public getState(): InstanceState {
        return this.state;
    }

    public setStarted(started: boolean): void {
        this.state = started ? InstanceState.RUNNING : InstanceState.STOPPED;
    }

    public setDebug(debug: boolean): void {
        this.debug = debug;
    }

    public isDebug(): boolean {
        return this.debug;
    }

    public getIcon(): string {
        let icon: string = `payara.svg`;
        if (this.isLoading() || this.isRestarting()) {
            icon = `payara-loading.svg`;
        } else if (this.isStarted()) {
            if (this.isDebug()) {
                icon = `payara-started-debug.svg`;
            } else {
                icon = `payara-started.svg`;
            }
        }
        return icon;
    }

    public getHttpPort(): number {
        if (!this.portReader) {
            this.portReader = this.createPortReader();
        }
        return this.portReader.getHttpPort();
    }

    public getHttpsPort(): number {
        if (!this.portReader) {
            this.portReader = this.createPortReader();
        }
        return this.portReader.getHttpsPort();
    }

    public getAdminPort(): number {
        if (!this.portReader) {
            this.portReader = this.createPortReader();
        }
        return this.portReader.getAdminPort();
    }

    private createPortReader(): PortReader {
        return new PortReader(this.getDomainXmlPath(), ServerUtils.DAS_NAME);
    }

    public async checkAliveStatusUsingRest(
        successCallback: () => any,
        failureCallback: (message?: string) => any): Promise<void> {

        await new Promise(res => setTimeout(res, 3000));
        let max = 20;
        let trycount = 0;
        let endpoints: RestEndpoints = new RestEndpoints(this);
        let successHttpCallback: (res: IncomingMessage) => any;
        let failureHttpCallback: (res: IncomingMessage, message?: string) => any;
        let invoke = () => {
            ++trycount;
            let req = endpoints.invoke("list-virtual-servers", successHttpCallback, failureHttpCallback);
            req.on('error', async (err: Error) => {
                if (err.message.includes('ECONNREFUSED')) {
                    await new Promise(res => setTimeout(res, 3000));
                    invoke();
                } else {
                    failureCallback();
                }
            });
        };
        successHttpCallback = async (res: IncomingMessage) => {
            successCallback();
        };
        failureHttpCallback = async (res: IncomingMessage, message?: string) => {
            if(res.statusCode === 200) { // https://payara.atlassian.net/browse/APPSERV-52
                successCallback();
            }
            await new Promise(res => setTimeout(res, 3000));
            if (trycount < max) {
                invoke(); // try again
            } else {
                failureCallback(message);
            }
        };
        invoke();
    }

    public checkAliveStatusUsingJPS(callback: () => any): void {
        let javaHome: string | undefined = JDKVersion.getDefaultJDKHome();
        if (!javaHome) {
            throw new Error("Java home path not found.");
        }
        let javaProcessExe: string = JavaUtils.javaProcessExecutableFullPath(javaHome);
        // Java Process executable should exist.
        if (!fse.pathExistsSync(javaProcessExe)) {
            throw new Error("Java Process " + javaProcessExe + " executable for " + this.getName() + " was not found");
        }

        let output: Buffer = cp.execSync(javaProcessExe + ' -mlv');
        let lines: string[] = output.toString().split(/(?:\r\n|\r|\n)/g);
        for (let line of lines) {
            let result: string[] = line.split(" ");
            if (result.length >= 6
                && result[1] === ServerUtils.PF_MAIN_CLASS
                && result[3] === this.getDomainName()
                && result[5] === this.getDomainPath()) {
                callback();
                break;
            }
        }
    }

    public getOutputChannel(): vscode.OutputChannel {
        return this.outputChannel;
    }

    public async showLog(): Promise<void> {
        let payaraServer: PayaraServerInstance = this;
        return new Promise((resolve, reject) => {
            fs.readFile(this.getServerLog(), 'utf8', function (err, data) {
                payaraServer.outputChannel.appendLine(data.toString());
            });
        });
    }

    public connectOutput(): void {
        if (this.logStream === null && fs.existsSync(this.getServerLog())) {
            let logCallback = (data: string | Buffer): void => {
                this.outputChannel.appendLine(
                    this.getName() && !_.isEmpty(data.toString()) ? `[${this.getName()}]: ${data.toString()}` : data.toString()
                );
            };
            if (JavaUtils.IS_WIN) {
                this.logStream = cp.spawn('powershell.exe', ['Get-Content', '-Tail', '20', '-Wait', '-literalpath', this.getServerLog()]);
            } else {
                this.logStream = cp.spawn('tail ', ['-f', '-n', '20', this.getServerLog()]);
            }
            if (this.logStream.pid) {
                this.outputChannel.show(false);
                let logCallback = (data: string | Buffer): void => this.outputChannel.append(data.toString());
                if (this.logStream.stdout !== null) {
                    this.logStream.stdout.on('data', logCallback);
                }
                if (this.logStream.stderr !== null) {
                    this.logStream.stderr.on('data', logCallback);
                }
            }
        }
    }

    public disconnectOutput(): void {
        if (this.logStream !== null) {
            this.logStream.kill();
        }
    }

    public dispose() {
        this.disconnectOutput();
        this.outputChannel.dispose();
    }

    public addApplication(application: ApplicationInstance): void {
        this.applicationInstances.push(application);
    }

    public removeApplication(application: ApplicationInstance): void {
        let index = this.applicationInstances.indexOf(application, 0);
        if (index > -1) {
            this.applicationInstances.splice(index, 1);
        }
    }

    public getApplications(): Array<ApplicationInstance> {
        return this.applicationInstances;
    }

    public reloadApplications() {
        let payaraServer = this;
        payaraServer.applicationInstances = new Array<ApplicationInstance>();
        let endpoints: RestEndpoints = new RestEndpoints(this);
        endpoints.invoke("list-applications", async response => {
            if (response.statusCode === 200) {
                response.on('data', function (data) {
                    new xml2js.Parser().parseString(data.toString(),
                        function (err: any, result: any) {
                            let message = result['action-report']['message-part'][0];
                            for (let property of message.property) {
                                payaraServer.addApplication(
                                    new ApplicationInstance(payaraServer, property.$.name, property.$.value)
                                );
                            }
                        });
                });
            }
        });
    }



}

export enum InstanceState {
    RUNNING = "runningPayara",
    LODING = "loadingPayara",
    RESTARTING = "restartingPayara",
    STOPPED = "stoppedPayara"
}<|MERGE_RESOLUTION|>--- conflicted
+++ resolved
@@ -31,11 +31,8 @@
 import { Tail } from "tail";
 import { ApplicationInstance } from "../project/ApplicationInstance";
 import { RestEndpoints } from "./endpoints/RestEndpoints";
-<<<<<<< HEAD
 import { IncomingMessage } from "http";
-=======
 import { ChildProcess } from "child_process";
->>>>>>> 5a9583f6
 
 export class PayaraServerInstance extends vscode.TreeItem implements vscode.QuickPickItem {
 
