'use strict';

/*
 * Copyright (c) 2020 Payara Foundation and/or its affiliates and others.
 * All rights reserved.
 *
 * This program and the accompanying materials are made available under the
 * terms of the Eclipse Public License v. 2.0, which is available at
 * http://www.eclipse.org/legal/epl-2.0.
 *
 * This Source Code may also be made available under the following Secondary
 * Licenses when the conditions for such availability set forth in the
 * Eclipse Public License v. 2.0 are satisfied: GNU General Public License,
 * version 2 with the GNU Classpath Exception, which is available at
 * https://www.gnu.org/software/classpath/license.html.
 *
 * SPDX-License-Identifier: EPL-2.0 OR GPL-2.0 WITH Classpath-exception-2.0
 */

import * as vscode from "vscode";
import * as _ from "lodash";
import * as path from "path";
import * as fs from "fs";
import * as fse from "fs-extra";
import * as cp from 'child_process';
import * as xml2js from "xml2js";
import { PortReader } from "./start/PortReader";
import { JDKVersion } from "./start/JDKVersion";
import { JavaUtils } from "./tooling/utils/JavaUtils";
import { ServerUtils } from "./tooling/utils/ServerUtils";
import { Tail } from "tail";
import { ApplicationInstance } from "../project/ApplicationInstance";
import { RestEndpoints } from "./endpoints/RestEndpoints";

export class PayaraServerInstance extends vscode.TreeItem implements vscode.QuickPickItem {

    public label: string;

    public description: string | undefined;

    private outputChannel: vscode.OutputChannel;

    private state: InstanceState = InstanceState.STOPPED;

    private debug: boolean = false;

    private portReader: PortReader | null = null;

    private logStream: Tail | null = null;

<<<<<<< HEAD
    private jdkHome: string | null = null;
=======
    private applicationInstances: Array<ApplicationInstance> = new Array<ApplicationInstance>();
>>>>>>> 15ae08a6

    constructor(private name: string, private path: string, private domainName: string) {
        super(name);
        this.label = name;
        this.outputChannel = vscode.window.createOutputChannel(name);
    }

    public getName(): string {
        return this.name;
    }

    public setName(name: string) {
        this.name = name;
    }

    public getPath(): string {
        return this.path;
    }

    public getDomainName(): string {
        return this.domainName;
    }

    public getJDKHome(): string | undefined {
        if(this.jdkHome === null) {
            return JDKVersion.getDefaultJDKHome();
        }
        return this.jdkHome;
    }

    public setJDKHome(jdkHome: string) {
        this.jdkHome = jdkHome;
    }

    public getServerRoot(): string {
        return this.path;
    }

    public getServerHome(): string {
        return path.join(this.getServerRoot(), 'glassfish');
    }

    public getServerModules(): string {
        return path.join(this.getServerHome(), 'modules');
    }

    public getDomainsFolder(): string {
        return path.join(this.getServerHome(), 'domains');
    }

    public getDomainPath(): string {
        return path.join(this.getDomainsFolder(), this.domainName);
    }

    public getDomainXmlPath(): string {
        return path.join(this.getDomainPath(), "config", "domain.xml");
    }

    public getServerLog(): string {
        return path.join(this.getDomainPath(), "logs", "server.log");
    }

    public isLoading(): boolean {
        return this.state === InstanceState.LODING;
    }

    public isRestarting(): boolean {
        return this.state === InstanceState.RESTARTING;
    }

    public isStarted(): boolean {
        return this.state === InstanceState.RUNNING;
    }

    public isStopped(): boolean {
        return this.state === InstanceState.STOPPED;
    }

    public setState(state: InstanceState): void {
        this.state = state;
    }

    public getState(): InstanceState {
        return this.state;
    }

    public setStarted(started: boolean): void {
        this.state = started ? InstanceState.RUNNING : InstanceState.STOPPED;
    }

    public setDebug(debug: boolean): void {
        this.debug = debug;
    }

    public isDebug(): boolean {
        return this.debug;
    }

    public getIcon(): string {
        let icon: string = `payara.svg`;
        if (this.isLoading() || this.isRestarting()) {
            icon = `payara-loading.svg`;
        } else if (this.isStarted()) {
            if (this.isDebug()) {
                icon = `payara-started-debug.svg`;
            } else {
                icon = `payara-started.svg`;
            }
        }
        return icon;
    }

    public getHttpPort(): number {
        if (!this.portReader) {
            this.portReader = this.createPortReader();
        }
        return this.portReader.getHttpPort();
    }

    public getHttpsPort(): number {
        if (!this.portReader) {
            this.portReader = this.createPortReader();
        }
        return this.portReader.getHttpsPort();
    }

    public getAdminPort(): number {
        if (!this.portReader) {
            this.portReader = this.createPortReader();
        }
        return this.portReader.getAdminPort();
    }

    private createPortReader(): PortReader {
        return new PortReader(this.getDomainXmlPath(), ServerUtils.DAS_NAME);
    }

    public async checkAliveStatusUsingRest(
        successCallback: () => any,
        failureCallback: () => any): Promise<void> {
        await new Promise(res => setTimeout(res, 3000));
        let max = 30;
        let p = Promise.reject<number>();
        for (var i = 0; i < max; i++) {
            p = p.catch(() => {
                let endpoints: RestEndpoints = new RestEndpoints(this);
                let response = endpoints.invokeSync("list-virtual-servers");
                if (response.statusCode === 200) {
                    return response.statusCode;
                } else {
                    throw response.statusCode;
                }
            }).catch(reason =>
                new Promise((resolve, reject) => setTimeout(reject.bind(null, reason), 3000))
            );
        }
        p.then(statusCode => {
            if (statusCode === 200) {
                successCallback();
            } else {
                failureCallback();
            }
        }).catch(err => {
            failureCallback();
        });
    }

    public checkAliveStatusUsingJPS(callback: () => any): void {
        let javaHome: string | undefined = this.getJDKHome();
        if (!javaHome) {
            throw new Error("Java home path not found.");
        }
        let javaProcessExe: string = JavaUtils.javaProcessExecutableFullPath(javaHome);
        // Java Process executable should exist.
        if (!fse.pathExistsSync(javaProcessExe)) {
            throw new Error("Java Process " + javaProcessExe + " executable for " + this.getName() + " was not found");
        }

        let output: Buffer = cp.execSync(javaProcessExe + ' -mlv');
        let lines: string[] = output.toString().split(/(?:\r\n|\r|\n)/g);
        for (let line of lines) {
            let result: string[] = line.split(" ");
            if (result.length >= 6
                && result[1] === ServerUtils.PF_MAIN_CLASS
                && result[3] === this.getDomainName()
                && result[5] === this.getDomainPath()) {
                callback();
                break;
            }
        }
    }

    public getOutputChannel(): vscode.OutputChannel {
        return this.outputChannel;
    }

    public async showLog(): Promise<void> {
        let payaraServer: PayaraServerInstance = this;
        return new Promise((resolve, reject) => {
            fs.readFile(this.getServerLog(), 'utf8', function (err, data) {
                payaraServer.outputChannel.appendLine(data.toString());
            });
        });
    }

    public createLogStream(): void {
        if (fs.existsSync(this.getServerLog())) {
            let logCallback = (data: string | Buffer): void => {
                this.outputChannel.appendLine(
                    this.getName() && !_.isEmpty(data.toString()) ? `[${this.getName()}]: ${data.toString()}` : data.toString()
                );
            };
            this.logStream = new Tail(this.getServerLog());
            this.logStream.on("line", logCallback);
            this.logStream.on('error', (err) => console.log(err));
        }
    }

    public connectOutput(): void {
        if (this.logStream === null) {
            this.createLogStream();
        }
        if (this.logStream !== null) {
            this.logStream.watch();
        }
    }

    public disconnectOutput(): void {
        if (this.logStream !== null) {
            this.logStream.unwatch();
        }
    }

    public dispose() {
        this.disconnectOutput();
        this.outputChannel.dispose();
    }

    public addApplication(application: ApplicationInstance): void {
        this.applicationInstances.push(application);
    }

    public removeApplication(application: ApplicationInstance): void {
        let index = this.applicationInstances.indexOf(application, 0);
        if (index > -1) {
            this.applicationInstances.splice(index, 1);
        }
    }

    public getApplications(): Array<ApplicationInstance> {
        return this.applicationInstances;
    }

    public reloadApplications() {
        let payaraServer = this;
        payaraServer.applicationInstances = new Array<ApplicationInstance>();
        let endpoints: RestEndpoints = new RestEndpoints(this);
        endpoints.invoke("list-applications", async response => {
            if (response.statusCode === 200) {
                response.on('data', function (data) {
                    new xml2js.Parser().parseString(data.toString(),
                        function (err: any, result: any) {
                            let message = result['action-report']['message-part'][0];
                            for (let property of message.property) {
                                payaraServer.addApplication(
                                    new ApplicationInstance(payaraServer, property.$.name, property.$.value)
                                );
                            }
                        });
                });
            }
        });
    }



}

export enum InstanceState {
    RUNNING = "runningPayara",
    LODING = "loadingPayara",
    RESTARTING = "restartingPayara",
    STOPPED = "stoppedPayara"
}<|MERGE_RESOLUTION|>--- conflicted
+++ resolved
@@ -48,11 +48,9 @@
 
     private logStream: Tail | null = null;
 
-<<<<<<< HEAD
     private jdkHome: string | null = null;
-=======
+
     private applicationInstances: Array<ApplicationInstance> = new Array<ApplicationInstance>();
->>>>>>> 15ae08a6
 
     constructor(private name: string, private path: string, private domainName: string) {
         super(name);
