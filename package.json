--- conflicted
+++ resolved
@@ -210,15 +210,11 @@
 					"when": "never"
 				},
 				{
-<<<<<<< HEAD
 					"command": "payara.server.jdk.home",
 					"when": "never"
 				},
 				{
-					"command": "payara.server.console.open.context",
-=======
 					"command": "payara.server.config.open",
->>>>>>> 15ae08a6
 					"when": "never"
 				},
 				{
@@ -290,16 +286,12 @@
 					"group": "update@5"
 				},
 				{
-<<<<<<< HEAD
 					"command": "payara.server.jdk.home",
 					"when": "viewItem == loadingPayara || viewItem == runningPayara || viewItem == stoppedPayara",
 					"group": "update@6"
 				},
 				{
-					"command": "payara.server.console.open.context",
-=======
 					"command": "payara.server.console.open",
->>>>>>> 15ae08a6
 					"when": "viewItem == loadingPayara || viewItem == runningPayara || viewItem == stoppedPayara",
 					"group": "view@6"
 				},
